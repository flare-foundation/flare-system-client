--- conflicted
+++ resolved
@@ -49,7 +49,7 @@
 
 	eg.Go(func() error { return apiEndpoint.Run(ctx) })
 
-	ethClient := testEthClient{}
+	chainClient := testChainClient{}
 
 	subProtocol := &SubProtocol{ID: 100, APIUrl: apiEndpointURL, Type: 0}
 
@@ -59,13 +59,8 @@
 	address := crypto.PubkeyToAddress(privKey.PublicKey)
 
 	base := SubmitterBase{
-<<<<<<< HEAD
-		chainClient: &ethClient,
-		gasConfig:   &clientConfig.Gas{},
-=======
-		ethClient: &ethClient,
-		gasConfig: &clientConfig.GasConfig{GasPriceFixed: common.Big0},
->>>>>>> 3b831a6f
+		chainClient: &chainClient,
+		gasConfig:   &clientConfig.Gas{GasPriceFixed: common.Big0},
 		protocolContext: &protocolContext{
 			submitPrivateKey:           privKey,
 			signerPrivateKey:           privKey,
@@ -75,28 +70,18 @@
 			submitAddress:              address,
 			submitSignaturesAddress:    address,
 		},
-<<<<<<< HEAD
 		votingRoundTiming: &utils.EpochTimingConfig{Start: time.Unix(0, 0), Period: time.Hour},
 		subProtocols:      []*SubProtocol{subProtocol},
 		submitRetries:     1,
+		submitTimeout:     1 * time.Second,
 		dataFetchRetries:  1,
 		dataFetchTimeout:  1 * time.Second,
 		name:              "test",
 		submitPrivateKey:  privKey,
-=======
-		epoch:            &utils.Epoch{Start: time.Unix(0, 0), Period: time.Hour},
-		subProtocols:     []*SubProtocol{subProtocol},
-		submitRetries:    1,
-		submitTimeout:    1 * time.Second,
-		dataFetchRetries: 1,
-		dataFetchTimeout: 1 * time.Second,
-		name:             "test",
-		submitPrivateKey: privKey,
->>>>>>> 3b831a6f
 	}
 
 	t.Run("Submitter", func(t *testing.T) {
-		defer ethClient.reset()
+		defer chainClient.reset()
 
 		submitter := Submitter{
 			SubmitterBase: base,
@@ -105,13 +90,13 @@
 		epochID := int64(1)
 		submitter.RunEpoch(epochID)
 
-		t.Logf("sentTxs: %v", ethClient.sentTxs)
-		require.Len(t, ethClient.sentTxs, 1)
-		cupaloy.SnapshotT(t, ethClient.sentTxs[0])
+		t.Logf("sentTxs: %v", chainClient.sentTxs)
+		require.Len(t, chainClient.sentTxs, 1)
+		cupaloy.SnapshotT(t, chainClient.sentTxs[0])
 	})
 
 	t.Run("SubmitterError", func(t *testing.T) {
-		defer ethClient.reset()
+		defer chainClient.reset()
 
 		errorStatus := http.StatusInternalServerError
 		apiEndpoint.errorStatus = &errorStatus
@@ -124,15 +109,15 @@
 		epochID := int64(1)
 		submitter.RunEpoch(epochID)
 
-		t.Logf("sentTxs: %v", ethClient.sentTxs)
-		require.Empty(t, ethClient.sentTxs)
+		t.Logf("sentTxs: %v", chainClient.sentTxs)
+		require.Empty(t, chainClient.sentTxs)
 	})
 
 	t.Run("SignatureSubmitterType0", func(t *testing.T) {
 		msgChan := make(chan<- shared.ProtocolMessage, 10)
 		defer close(msgChan)
 
-		defer ethClient.reset()
+		defer chainClient.reset()
 
 		submitter := SignatureSubmitter{
 			SubmitterBase:  base,
@@ -144,17 +129,17 @@
 		epochID := int64(1)
 		submitter.RunEpoch(epochID)
 
-		t.Logf("sentTxs: %v", ethClient.sentTxs)
-		require.Len(t, ethClient.sentTxs, 1)
-
-		cupaloy.SnapshotT(t, ethClient.sentTxs[0])
+		t.Logf("sentTxs: %v", chainClient.sentTxs)
+		require.Len(t, chainClient.sentTxs, 1)
+
+		cupaloy.SnapshotT(t, chainClient.sentTxs[0])
 	})
 
 	t.Run("SignatureSubmitterType1", func(t *testing.T) {
 		msgChan := make(chan<- shared.ProtocolMessage, 10)
 		defer close(msgChan)
 
-		defer ethClient.reset()
+		defer chainClient.reset()
 
 		submitter := SignatureSubmitter{
 			SubmitterBase:  base,
@@ -168,17 +153,17 @@
 		epochID := int64(1)
 		submitter.RunEpoch(epochID)
 
-		t.Logf("sentTxs: %v", ethClient.sentTxs)
-		require.Len(t, ethClient.sentTxs, 1)
-
-		cupaloy.SnapshotT(t, ethClient.sentTxs[0])
+		t.Logf("sentTxs: %v", chainClient.sentTxs)
+		require.Len(t, chainClient.sentTxs, 1)
+
+		cupaloy.SnapshotT(t, chainClient.sentTxs[0])
 	})
 
 	t.Run("SignatureSubmitterError", func(t *testing.T) {
 		msgChan := make(chan<- shared.ProtocolMessage, 10)
 		defer close(msgChan)
 
-		defer ethClient.reset()
+		defer chainClient.reset()
 
 		errorStatus := http.StatusInternalServerError
 		apiEndpoint.errorStatus = &errorStatus
@@ -194,8 +179,8 @@
 		epochID := int64(1)
 		submitter.RunEpoch(epochID)
 
-		t.Logf("sentTxs: %v", ethClient.sentTxs)
-		require.Empty(t, ethClient.sentTxs)
+		t.Logf("sentTxs: %v", chainClient.sentTxs)
+		require.Empty(t, chainClient.sentTxs)
 	})
 
 	cancel()
@@ -203,11 +188,11 @@
 	require.True(t, errors.Is(err, context.Canceled))
 }
 
-type testEthClient struct {
+type testChainClient struct {
 	sentTxs []*sentTxInfo
 }
 
-func (c *testEthClient) reset() {
+func (c *testChainClient) reset() {
 	c.sentTxs = nil
 }
 
@@ -217,12 +202,8 @@
 	payload    []byte
 }
 
-func (c *testEthClient) SendRawTx(
-<<<<<<< HEAD
-	privateKey *ecdsa.PrivateKey, to common.Address, payload []byte, gasConfig *clientConfig.Gas,
-=======
-	privateKey *ecdsa.PrivateKey, to common.Address, payload []byte, _ *clientConfig.GasConfig, _ time.Duration,
->>>>>>> 3b831a6f
+func (c *testChainClient) SendRawTx(
+	privateKey *ecdsa.PrivateKey, to common.Address, payload []byte, _ *clientConfig.Gas, _ time.Duration,
 ) error {
 	c.sentTxs = append(c.sentTxs, &sentTxInfo{
 		privateKey: privateKey,
