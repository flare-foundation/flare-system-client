--- conflicted
+++ resolved
@@ -106,17 +106,13 @@
 		return nil, err
 	}
 
-<<<<<<< HEAD
 	identityAddress := cfg.Identity.Address
 	if !common.IsHexAddress(identityAddress) {
 		return nil, errors.New("invalid identity address provided")
 	}
 
 	logger.Debug("Identity addr %s", cfg.Identity.Address)
-=======
 	db := registrationClientDBGorm{db: ctx.DB()}
->>>>>>> eea17314
-
 	return &registrationClient{
 		db:                  db,
 		systemManagerClient: systemManagerClient,
