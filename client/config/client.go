package config

import (
	"errors"
	"fmt"
	"math/big"
	"time"

	"github.com/flare-foundation/flare-system-client/config"

	"github.com/ethereum/go-ethereum/common"
	"github.com/flare-foundation/go-flare-common/pkg/database"
	"github.com/flare-foundation/go-flare-common/pkg/logger"
)

type Client struct {
	DB      database.Config `toml:"db"`
	Logger  logger.Config   `toml:"logger"`
	Chain   config.Chain    `toml:"chain"`
	Metrics Metrics         `toml:"metrics"`

	Clients Clients `toml:"clients"`

	ContractAddresses config.ContractAddresses `toml:"contract_addresses"`
	Identity          Identity                 `toml:"identity"`
	Credentials       Credentials              `toml:"credentials"`

	Protocol map[string]ProtocolConfig `toml:"protocol"`

	Submit1          Submit           `toml:"submit1"`
	Submit2          Submit           `toml:"submit2"`
	SubmitSignatures SubmitSignatures `toml:"submit_signatures"`

	Finalizer Finalizer `toml:"finalizer"`

	SubmitGas   Gas `toml:"gas_submit"`
	RegisterGas Gas `toml:"gas_register"`
	RelayGas    Gas `toml:"gas_relay"`

	Uptime  Uptime  `toml:"uptime"`
	Rewards Rewards `toml:"rewards"`
}

type Metrics struct {
	PrometheusAddress string `toml:"prometheus_address" envconfig:"PROMETHEUS_ADDRESS"`
}

type Identity struct {
	Address common.Address `toml:"address"`
}

type Credentials struct {
	// Sign all data.
	SigningPolicyPrivateKeyFile string `toml:"signing_policy_private_key_file"`
	SigningPolicyPrivateKey     string `toml:"-" envconfig:"SIGNING_POLICY_PRIVATE_KEY"`

	// Send RegisterVoter and SignNewSigningPolicy transactions.
	SystemClientSenderPrivateKeyFile string `toml:"system_client_sender_private_key_file"`
	SystemClientSenderPrivateKey     string `toml:"-" envconfig:"SYSTEM_CLIENT_SENDER_PRIVATE_KEY"`

	// Submit protocol data (submit1, submit2, submit3).
	ProtocolManagerSubmitPrivateKeyFile string `toml:"protocol_manager_submit_private_key_file"`
	ProtocolManagerSubmitPrivateKey     string `toml:"-" envconfig:"PROTOCOL_MANAGER_SUBMIT_PRIVATE_KEY"`

	// Submit protocol signatures.
	ProtocolManagerSubmitSignaturesPrivateKeyFile string `toml:"protocol_manager_submit_signatures_private_key_file"`
	ProtocolManagerSubmitSignaturesPrivateKey     string `toml:"-" envconfig:"PROTOCOL_MANAGER_SUBMIT_SIGNATURES_PRIVATE_KEY"`
}

var defaultSubmitConfig = Submit{
	Enabled:          true,
	TxSubmitRetries:  1,
	TxSubmitTimeout:  5 * time.Second,
	DataFetchRetries: 1,
	DataFetchTimeout: 5 * time.Second,
}

type Submit struct {
	Enabled          bool          `toml:"enabled"`
	StartOffset      time.Duration `toml:"start_offset"` // offset from the start of the epoch
	TxSubmitRetries  int           `toml:"tx_submit_retries"`
	TxSubmitTimeout  time.Duration `toml:"tx_submit_timeout"`
	DataFetchRetries int           `toml:"data_fetch_retries"`
	DataFetchTimeout time.Duration `toml:"data_fetch_timeout"`
}

type SubmitSignatures struct {
	Submit

	MaxRounds int           `toml:"max_rounds"`
	Delay     time.Duration `toml:"delay"`
}

type Clients struct {
	EnabledRegistration   bool `toml:"enabled_registration"`
	EnabledUptimeVoting   bool `toml:"enabled_uptime_voting"`
	EnabledRewardSigning  bool `toml:"enabled_reward_signing"`
	EnabledProtocolVoting bool `toml:"enabled_protocol_voting"`
	EnabledFinalizer      bool `toml:"enabled_finalizer"`
}

func (c *Clients) EpochClientEnabled() bool {
	return c.EnabledRegistration || c.EnabledUptimeVoting || c.EnabledRewardSigning
}

type Finalizer struct {
	StartingRewardEpoch int64  `toml:"starting_reward_epoch"`
	StartingVotingRound uint32 `toml:"starting_voting_round"`

	// How far in the past we start fetching reward epochs from the indexer at the start of the finalizer client.
	// Default is 7 days.
	StartOffset time.Duration `toml:"start_offset"`

	VoterThresholdBIPS uint16 `toml:"voter_threshold_bips"`

	// Offset from the start of the voting round.
	GracePeriodEndOffset time.Duration `toml:"grace_period_end_offset"`
}

type Gas struct {
	TxType uint8 `toml:"tx_type"` // 0 for legacy, 2 for eip-1559

	GasLimit int `toml:"gas_limit"`

	// type 0
	GasPriceMultiplier float32  `toml:"gas_price_multiplier"`
	GasPriceFixed      *big.Int `toml:"gas_price_fixed"`

	// type 2
	MaxPriorityFeePerGas *big.Int `toml:"max_priority_fee_per_gas"`
	BaseFeePerGasCap     *big.Int `toml:"base_fee_per_gas_cap"`
}

type Uptime struct {
	SigningWindow int64 `toml:"signing_window"`
}

type Rewards struct {
	PathPrefix    string `toml:"hash_path_prefix"`
	SigningWindow int64  `toml:"signing_window"`
}

func new() *Client {
	return &Client{
		Chain: config.Chain{
			EthRPCURL: "http://localhost:9650/ext/C/rpc",
		},
		Finalizer: Finalizer{
			StartOffset:        7 * 24 * time.Hour,
			VoterThresholdBIPS: 500,
		},
		Submit1: defaultSubmitConfig,
		Submit2: defaultSubmitConfig,
		SubmitSignatures: SubmitSignatures{
			Submit: defaultSubmitConfig,
		},
<<<<<<< HEAD
		Uptime: Uptime{
=======
		SubmitGas:   GasConfig{GasPriceFixed: big.NewInt(0)},
		RegisterGas: GasConfig{GasPriceFixed: big.NewInt(0)},
		Uptime: UptimeConfig{
>>>>>>> 3b831a6f
			SigningWindow: 2,
		},
		Rewards: Rewards{
			SigningWindow: 2,
		},
	}
}

// methods to satisfy config.Global interface

func (c Client) ChainConfig() config.Chain {
	return c.Chain
}

func (c Client) LoggerConfig() logger.Config {
	return c.Logger
}

func Build(cfgFileName string) (*Client, error) {
	cfg := new()
	err := config.ParseConfigFile(cfg, cfgFileName, false)
	if err != nil {
		return nil, err
	}
	err = config.ReadEnv(cfg)
	if err != nil {
		return nil, err
	}
	err = validate(cfg)
	if err != nil {
		return nil, err
	}
	return cfg, nil
}

// validate checks consistency of configurations.
func validate(cfg *Client) error {
	err := validateGas(&cfg.SubmitGas)
	if err != nil {
		return fmt.Errorf("validating SubmitGas: %v", err)
	}
	err = validateGas(&cfg.RegisterGas)
	if err != nil {
		return fmt.Errorf("validating RegisterGas: %v", err)
	}
	err = validateGas(&cfg.RelayGas)
	if err != nil {
		return fmt.Errorf("validating RelayGas: %v", err)
	}
	return nil
}

// validateGas checks consistency of gas configurations.
func validateGas(cfg *Gas) error {
	if cfg.TxType != 0 && cfg.TxType != 2 {
		return errors.New("unsupported tx_type")
	}

	if cfg.TxType == 0 && cfg.GasPriceFixed.Cmp(common.Big0) != 0 && cfg.GasPriceMultiplier != 0.0 {
		return errors.New("only one of gas_price_fixed and gas_price_multiplier can be set to a non-zero value for type 0 transaction")
	}
	if cfg.GasPriceMultiplier != 0.0 && cfg.GasPriceMultiplier < 1 {
		return errors.New("if set, gas_price_multiplier value cannot be less than 1")
	}
	return nil
}<|MERGE_RESOLUTION|>--- conflicted
+++ resolved
@@ -154,13 +154,9 @@
 		SubmitSignatures: SubmitSignatures{
 			Submit: defaultSubmitConfig,
 		},
-<<<<<<< HEAD
+		SubmitGas:   Gas{GasPriceFixed: big.NewInt(0)},
+		RegisterGas: Gas{GasPriceFixed: big.NewInt(0)},
 		Uptime: Uptime{
-=======
-		SubmitGas:   GasConfig{GasPriceFixed: big.NewInt(0)},
-		RegisterGas: GasConfig{GasPriceFixed: big.NewInt(0)},
-		Uptime: UptimeConfig{
->>>>>>> 3b831a6f
 			SigningWindow: 2,
 		},
 		Rewards: Rewards{
