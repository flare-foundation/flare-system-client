--- conflicted
+++ resolved
@@ -31,9 +31,6 @@
 	return out
 }
 
-<<<<<<< HEAD
-// ExistsAsSubstring returns true if any of the strings in the slice is a substring of s.
-=======
 func ExecuteWithRetryAttempts[T any](f func(int) (T, error), maxRetries int, delay time.Duration) <-chan ExecuteStatus[T] {
 	out := make(chan ExecuteStatus[T])
 	go func() {
@@ -52,8 +49,7 @@
 	return out
 }
 
-// ExistsAsSubstring returns true if any of the strings in the slice is a substring of s
->>>>>>> 3b831a6f
+// ExistsAsSubstring returns true if any of the strings in the slice is a substring of s.
 func ExistsAsSubstring(slice []string, s string) bool {
 	for _, item := range slice {
 		if strings.Contains(s, item) {
