package runner

import (
	"flare-tlc/client/clients"
	"flare-tlc/client/context"
)

func Start(ctx context.ClientContext) {
	// votingClient, err := clients.NewVotingClient(ctx)
	// if err != nil {
	// 	panic(err)
	// }
	registrationClient, err := clients.NewRegistrationClient(ctx)
	if err != nil {
		panic(err)
	}
<<<<<<< HEAD
	go func() {
		err := client.Run()
=======

	// go votingClient.Run()
	go func() {
		err := registrationClient.Run()
>>>>>>> d68376fe
		if err != nil {
			panic(err)
		}
	}()
<<<<<<< HEAD
=======

>>>>>>> d68376fe
}<|MERGE_RESOLUTION|>--- conflicted
+++ resolved
@@ -3,32 +3,35 @@
 import (
 	"flare-tlc/client/clients"
 	"flare-tlc/client/context"
+	"reflect"
 )
 
+type Runner interface {
+	Run() error
+}
+
+func RunAsync(r Runner) {
+	if r == nil || reflect.ValueOf(r).IsNil() {
+		return
+	}
+
+	go func() {
+		err := r.Run()
+		if err != nil {
+			panic(err)
+		}
+	}()
+}
+
 func Start(ctx context.ClientContext) {
-	// votingClient, err := clients.NewVotingClient(ctx)
-	// if err != nil {
-	// 	panic(err)
-	// }
+	votingClient, err := clients.NewVotingClient(ctx)
+	if err != nil {
+		panic(err)
+	}
 	registrationClient, err := clients.NewRegistrationClient(ctx)
 	if err != nil {
 		panic(err)
 	}
-<<<<<<< HEAD
-	go func() {
-		err := client.Run()
-=======
-
-	// go votingClient.Run()
-	go func() {
-		err := registrationClient.Run()
->>>>>>> d68376fe
-		if err != nil {
-			panic(err)
-		}
-	}()
-<<<<<<< HEAD
-=======
-
->>>>>>> d68376fe
+	RunAsync(votingClient)
+	RunAsync(registrationClient)
 }