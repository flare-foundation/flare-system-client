--- conflicted
+++ resolved
@@ -3,20 +3,7 @@
 import (
 	"bytes"
 	"encoding/json"
-<<<<<<< HEAD
 	"fmt"
-=======
-	"flare-tlc/client/config"
-	"flare-tlc/client/shared"
-	"flare-tlc/logger"
-	"flare-tlc/utils/contracts/system"
-	"flare-tlc/utils/merkle"
-	"fmt"
-	"github.com/ethereum/go-ethereum/accounts/abi"
-	"github.com/ethereum/go-ethereum/common"
-	"github.com/ethereum/go-ethereum/crypto"
-	"github.com/pkg/errors"
->>>>>>> 161be6a4
 	"io"
 	"log"
 	"math/big"
@@ -28,12 +15,12 @@
 
 	"github.com/ethereum/go-ethereum/accounts/abi"
 	"github.com/ethereum/go-ethereum/common"
-	"github.com/ethereum/go-ethereum/common/hexutil"
 	"github.com/ethereum/go-ethereum/crypto"
 	"github.com/pkg/errors"
 
 	"github.com/flare-foundation/go-flare-common/pkg/contracts/system"
 	"github.com/flare-foundation/go-flare-common/pkg/logger"
+	"github.com/flare-foundation/go-flare-common/pkg/merkle"
 )
 
 var (
@@ -129,22 +116,15 @@
 	return packed
 }
 
-<<<<<<< HEAD
-func getRewardsHash(epochId *big.Int, rewardsConfig *config.Rewards) (*common.Hash, int, error) {
-	prefix := rewardsConfig.PathPrefix
-	if prefix == "" {
-		return nil, 0, errors.New("rewards hash path prefix not set")
-=======
 func fetchRewardData(epochId *big.Int, config *config.RewardsConfig) (*rewardDistributionData, error) {
 	if config.UrlPrefix == "" {
 		return nil, errors.New("reward data url prefix not set")
->>>>>>> 161be6a4
 	}
 
 	url := fmt.Sprintf("%s/%d/reward-distribution-data.json", config.UrlPrefix, epochId)
 
 	logger.Info("Fetching reward data at: %s", url)
-	result := <-shared.ExecuteWithRetry(func() ([]byte, error) {
+	result := <-shared.ExecuteWithRetryChan(func() ([]byte, error) {
 		resp, err := http.Get(url)
 		if err != nil {
 			return nil, err
@@ -218,33 +198,6 @@
 	return &root, data.WeightClaims, nil
 }
 
-<<<<<<< HEAD
-func fetchRewardsHashBytes(path string) ([]byte, error) {
-	var data []byte
-	_, isUrl := parseUrl(path)
-	if isUrl {
-		logger.Infof("Fetching rewards hash from URL: %s", path)
-		result := <-shared.ExecuteWithRetryChan(func() ([]byte, error) {
-			resp, err := http.Get(path)
-			if err != nil {
-				return nil, err
-			}
-			defer resp.Body.Close()
-			bytes, err := io.ReadAll(resp.Body)
-			if err != nil {
-				return nil, err
-			}
-			return bytes, nil
-		}, 3, 1*time.Second)
-
-		if !result.Success {
-			return nil, errors.Errorf("error fetching rewards hash: %s", result.Message)
-		}
-		data = result.Value
-	} else {
-		logger.Infof("Fetching rewards hash from disk: %s", path)
-		file, err := os.Open(path)
-=======
 func verifyRoot(data *rewardDistributionData) (common.Hash, error) {
 	var hashes []common.Hash
 	var weightBasedClaims = 0
@@ -254,7 +207,6 @@
 			weightBasedClaims++
 		}
 		hash, err := rewardClaimHash(data.RewardEpochId, body)
->>>>>>> 161be6a4
 		if err != nil {
 			return common.Hash{}, errors.Wrap(err, "unable to hash reward claim")
 		}
